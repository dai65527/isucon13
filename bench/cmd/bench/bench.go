package main

import (
	"context"
	"encoding/json"
	"fmt"
	"net"
	"net/url"
	"os"
	"slices"
	"strconv"
	"strings"
	"time"

	"github.com/urfave/cli"
	"go.uber.org/zap"

	"github.com/isucon/isucandar/agent"
	"github.com/isucon/isucandar/score"
	"github.com/isucon/isucon13/bench/internal/bencherror"
	"github.com/isucon/isucon13/bench/internal/benchscore"
	"github.com/isucon/isucon13/bench/internal/config"
	"github.com/isucon/isucon13/bench/internal/logger"
	"github.com/isucon/isucon13/bench/internal/resolver"
	"github.com/isucon/isucon13/bench/isupipe"
	"github.com/isucon/isucon13/bench/scenario"
)

var assetDir string

var enableSSL bool
var pretestOnly bool

type BenchResult struct {
	Pass     bool     `json:"pass"`
	Score    int64    `json:"score"`
	Messages []string `json:"messages"`
	Language string   `json:"language"`
}

// UniqueMsgs は重複除去したメッセージ配列を返します
func uniqueMsgs(msgs []string) (uniqMsgs []string) {
	dedup := map[string]struct{}{}
	for _, msg := range msgs {
		if _, ok := dedup[msg]; ok {
			continue
		}
		dedup[msg] = struct{}{}
		uniqMsgs = append(uniqMsgs, msg)
	}
	return
}

func dumpFailedResult(msgs []string) {
	lgr := zap.S()

	messages := []string{}
	for _, errs := range bencherror.GetFinalBenchErrors() {
		messages = append(messages, errs...)
	}
	messages = append(messages, msgs...)

	b, err := json.Marshal(&BenchResult{
		Pass:     false,
		Score:    0,
		Messages: messages,
		Language: config.Language,
	})
	if err != nil {
		lgr.Warnf("失格判定結果書き出しに失敗. 運営に連絡してください: messages=%+v, err=%+v", msgs, err)
		fmt.Printf(`{"pass": false, "score": 0, "messages": ["%s"]}`, string(b))
		fmt.Println("")
		return
	}

	fmt.Println(string(b))
}

var run = cli.Command{
	Name:  "run",
	Usage: "ベンチマーク実行",
	Flags: []cli.Flag{
		cli.StringFlag{
			Name:        "target",
			Value:       fmt.Sprintf("http://pipe.u.isucon.dev:%d", config.TargetPort),
			Destination: &config.TargetBaseURL,
			EnvVar:      "BENCH_TARGET_URL",
		},
		cli.StringFlag{
			Name:        "nameserver",
			Value:       "127.0.0.1",
			Destination: &config.TargetNameserver,
			EnvVar:      "BENCH_NAMESERVER",
		},
		cli.StringSliceFlag{
			Name: "webapp",
		},
		cli.IntFlag{
			Name:        "dns-port",
			Value:       53,
			Destination: &config.DNSPort,
			EnvVar:      "BENCH_DNS_PORT",
		},
		cli.StringFlag{
			Name:        "assetdir",
			Value:       "assets/testdata",
			Destination: &assetDir,
			EnvVar:      "BENCH_ASSETDIR",
		},
		cli.StringFlag{
			Name:        "staff-log-path",
			Destination: &config.StaffLogPath,
			EnvVar:      "BENCH_STAFF_LOG_PATH",
			Value:       "/tmp/staff.log",
		},
		cli.StringFlag{
			Name:        "contestant-log-path",
			Destination: &config.ContestantLogPath,
			EnvVar:      "BENCH_CONTESTANT_LOG_PATH",
			Value:       "/tmp/contestant.log",
		},
		cli.StringFlag{
			Name:        "result-path",
			Destination: &config.ResultPath,
			EnvVar:      "BENCH_RESULT_PATH",
			Value:       "/tmp/result.json",
		},
		cli.BoolFlag{
			Name:        "enable-ssl",
			Destination: &enableSSL,
			EnvVar:      "BENCH_ENABLE_SSL",
		},
		cli.BoolFlag{
			Name:        "pretest-only",
			Destination: &pretestOnly,
			EnvVar:      "BENCH_PRETEST_ONLY",
		},
	},
	Action: func(cliCtx *cli.Context) error {
		ctx := context.Background()
		benchscore.InitCounter(ctx)
		bencherror.InitErrors(ctx)
		lgr, err := logger.InitStaffLogger()
		if err != nil {
			return cli.NewExitError(err, 1)
		}

		contestantLogger, err := logger.InitContestantLogger()
		if err != nil {
			return cli.NewExitError(err, 1)
		}

		// Target Webserv
		webapps := []string{}
		webapps = append(webapps, config.TargetNameserver)
		webapps = append(webapps, cliCtx.StringSlice("webapp")...)
		slices.Sort(webapps)
		config.TargetWebapps = slices.Compact(webapps)

		if enableSSL {
			config.HTTPScheme = "https"
			config.TargetPort = 443
			config.InsecureSkipVerify = false
			lgr.Info("SSL接続が有効になっています")
			u, err := url.Parse(config.TargetBaseURL)
			if err != nil {
				return fmt.Errorf("不正なtaget URLです %w", err)
			}
			u.Scheme = "https"
			if strings.Contains(u.Host, ":") {
				if h, _, err := net.SplitHostPort(u.Host); err != nil {
					return fmt.Errorf("不正なtaget URLです %w", err)
				} else {
					u.Host = h + ":443"
				}
			} else {
				u.Host = u.Host + ":443"
			}
			config.TargetBaseURL = u.String()
			contestantLogger.Info("SSL接続が有効になっています")
		} else {
			contestantLogger.Info("SSL接続が無効になっています")
		}

		lgr.Infof("webapp: %s", config.TargetBaseURL)
		lgr.Infof("nameserver: %s", net.JoinHostPort(config.TargetNameserver, strconv.Itoa(config.DNSPort)))

		// FIXME: アセット読み込み
		contestantLogger.Info("静的ファイルチェックを行います")
		contestantLogger.Info("静的ファイルチェックが完了しました")

		contestantLogger.Info("webappの初期化を行います")
		initClient, err := isupipe.NewClient(contestantLogger,
			agent.WithBaseURL(config.TargetBaseURL),
<<<<<<< HEAD
			agent.WithTimeout(5*time.Minute),
=======
			agent.WithTimeout(config.InitializeAgentTimeout),
>>>>>>> a7c92882
		)
		if err != nil {
			dumpFailedResult([]string{"webapp初期化クライアント生成が失敗しました"})
			return cli.NewExitError(err, 1)
		}

		pretestDNSResolver := resolver.NewDNSResolver()
		pretestDNSResolver.ResolveAttempts = 10
		if err != nil {
			dumpFailedResult([]string{"整合性チェックDNSリゾルバ生成に失敗しました"})
			return cli.NewExitError(err, 1)
		}

		initializeResp, err := initClient.Initialize(ctx)
		if err != nil {
			dumpFailedResult([]string{"初期化が失敗しました"})
			return nil
		}
		config.Language = initializeResp.Language

		contestantLogger.Info("ベンチマーク走行前のデータ整合性チェックを行います")

		// NOTE: pretestにはこれら初期化が必要
		benchscore.InitCounter(ctx)
		bencherror.InitErrors(ctx)
		if err := scenario.Pretest(ctx, contestantLogger, pretestDNSResolver); err != nil {
			dumpFailedResult([]string{"整合性チェックに失敗しました", err.Error()})
			return nil
		}
		contestantLogger.Info("整合性チェックが成功しました")

		if pretestOnly {
			lgr.Info("--pretest-onlyが指定されているため、ベンチマーク走行をスキップします")
			return nil
		}

		contestantLogger.Info("ベンチマーク走行を開始します")
		benchStartAt := time.Now()

		// NOTE: benchmarkにはこれら初期化が必要
		benchscore.InitCounter(ctx)
		bencherror.InitErrors(ctx)

		benchCtx, cancelBench := context.WithTimeout(ctx, config.DefaultBenchmarkTimeout)
		defer cancelBench()

		benchmarker := newBenchmarker(benchCtx, contestantLogger)
		if err := benchmarker.run(benchCtx); err != nil {
			lgr.Warnf("ベンチマーク中断: %s", err.Error())
			dumpFailedResult([]string{"ベンチマーク走行が中断されました"})
			return nil
		}

		benchElapsed := time.Since(benchStartAt)
		lgr.Infof("ベンチマーク走行時間: %s", benchElapsed.String())

		benchscore.DoneCounter()
		bencherror.Done()
		contestantLogger.Info("ベンチマーク走行終了")

		contestantLogger.Info("最終チェックを実施します")
		finalcheckDNSResolver := resolver.NewDNSResolver()
		finalcheckDNSResolver.ResolveAttempts = 10
		if err := scenario.FinalcheckScenario(ctx, contestantLogger, finalcheckDNSResolver); err != nil {
			dumpFailedResult([]string{})
			return cli.NewExitError(err, 1)
		}
		contestantLogger.Info("最終チェックが成功しました")
		contestantLogger.Info("重複排除したログを以下に出力します")

		// ベンチマーク処理のエラー収集
		lgr.Info("ベンチエラーを収集します")
		var benchErrors []string
		for _, msgs := range bencherror.GetFinalBenchErrors() {
			benchErrors = append(benchErrors, msgs...)
		}
		benchErrors = uniqueMsgs(benchErrors)

		// ベンチマーカー内部エラー
		lgr.Info("内部エラーを収集します")
		var systemErrorFound bool
		for _, msgs := range bencherror.GetFinalSystemErrors() {
			for _, msg := range msgs {
				if len(msg) == 0 {
					continue
				}
				lgr.Warnf("内部エラー: %s\n", msg)
				systemErrorFound = true
			}
		}
		if systemErrorFound {
			contestantLogger.Warn("システム内部エラーが発生しました。運営にジョブIDとともに連絡お願いいたします")
		}

		var msgs []string
		lgr.Info("シナリオカウンタを出力します")
		scenarioCounter := benchmarker.ScenarioCounter()

		var scenarioLogs []string
		for name, count := range scenarioCounter {
			if strings.HasSuffix(string(name), "-fail") {
				scenarioLogs = append(scenarioLogs, fmt.Sprintf("[失敗シナリオ %s] %d 回失敗", name, count))
				continue
			}

			failKey := score.ScoreTag(fmt.Sprintf("%s-fail", name))
			if failCount, ok := scenarioCounter[failKey]; ok {
				scenarioLogs = append(scenarioLogs, fmt.Sprintf("[シナリオ %s] %d 回成功, %d 回失敗", name, count, failCount))
			} else {
				scenarioLogs = append(scenarioLogs, fmt.Sprintf("[シナリオ %s] %d 回成功", name, count))
			}
		}
		slices.Sort(scenarioLogs)
		for _, l := range scenarioLogs {
			lgr.Info(l)
		}

		numResolves := benchscore.GetByTag(benchscore.DNSResolve)
		numDNSFailed := benchscore.GetByTag(benchscore.DNSFailed)
		msgs = append(msgs, fmt.Sprintf("名前解決成功数 %d", numResolves))
		lgr.Infof("名前解決成功数: %d", numResolves)
		lgr.Infof("名前解決失敗数: %d", numDNSFailed)

		profit := benchscore.GetTotalProfit()
		msgs = append(msgs, fmt.Sprintf("売上: %d", profit))
		lgr.Infof("スコア: %d", profit)

		b, err := json.Marshal(&BenchResult{
			Pass:     true,
			Score:    int64(profit),
			Messages: append(benchErrors, msgs...),
			Language: config.Language,
		})
		if err != nil {
			return cli.NewExitError(err, 1)
		}

		if err := os.WriteFile(config.ResultPath, b, os.ModePerm); err != nil {
			return cli.NewExitError(err, 1)
		}

		return nil
	},
}<|MERGE_RESOLUTION|>--- conflicted
+++ resolved
@@ -192,11 +192,7 @@
 		contestantLogger.Info("webappの初期化を行います")
 		initClient, err := isupipe.NewClient(contestantLogger,
 			agent.WithBaseURL(config.TargetBaseURL),
-<<<<<<< HEAD
-			agent.WithTimeout(5*time.Minute),
-=======
 			agent.WithTimeout(config.InitializeAgentTimeout),
->>>>>>> a7c92882
 		)
 		if err != nil {
 			dumpFailedResult([]string{"webapp初期化クライアント生成が失敗しました"})
