package scenario

import (
	"context"
	"errors"
	"log"

	"github.com/isucon/isucandar/agent"
	"github.com/isucon/isucandar/worker"
	"github.com/isucon/isucon13/bench/internal/bencherror"
	"github.com/isucon/isucon13/bench/internal/config"
	"github.com/isucon/isucon13/bench/internal/scheduler"
	"github.com/isucon/isucon13/bench/isupipe"
)

// Season2 シナリオは、新人配信者の予約が発生しつつ、Season1と同様に配信に対するライブコメント/投げ銭を行う
func Season2(ctx context.Context, webappIPAddress string) {
	log.Println("running season2 scenario ...")

	// ログイン回数を減らしてベンチマーカの性能を上げるため、
	// ログイン済みのクライアントをキャッシュする

	userIdToClient := map[int]*isupipe.Client{}

	for userId, user := range loginUsers {
		client, err := isupipe.NewClient(
			agent.WithBaseURL(webappIPAddress),
		)
		if err != nil {
			bencherror.NewInternalError(err)
			return
		}

		loginRequest := isupipe.LoginRequest{
			UserName: user.UserName,
			Password: user.Password,
		}
		if err := client.Login(ctx, &loginRequest); err != nil {
			log.Printf("season2: %s\n", err.Error())
			return
		}

		userIdToClient[userId] = client
	}

	season2ReserveWorker, err := worker.NewWorker(func(ctx context.Context, i int) {
<<<<<<< HEAD
		reservation, err := scheduler.Phase2ReservationScheduler.GetHotShortReservation()
		if err != nil {

		}
		client := userIDToClient[reservation.UserId]
=======
		reservePattern := scheduler.Season2LivestreamReservationPatterns[i]
		client := userIdToClient[reservePattern.UserId]
>>>>>>> 7bf28a25

		reserveRequest := isupipe.ReserveLivestreamRequest{
			Title:       reservation.Title,
			Description: reservation.Description,
			StartAt:     reservation.StartAt,
			EndAt:       reservation.EndAt,
		}
		if _, err := client.ReserveLivestream(ctx, &reserveRequest); err != nil {
			if errors.Is(err, context.DeadlineExceeded); err != nil {
				return
			}
			log.Printf("season2: %s\n", err.Error())
		}
	}, worker.WithLoopCount(10))
	if err != nil {
		log.Printf("WARNING: found an error; Season1 scenario does not anything: %s\n", err.Error())
		return
	}
	season2ReserveWorker.SetParallelism(config.DefaultBenchmarkerParallelism)

	log.Println("processing workers ...")
	season2ReserveWorker.Process(ctx)
	// 予約リクエストを捌ききれないと、ライブコメント/リアクションが投げられないようにする
	season2ReserveWorker.Wait()

	// season1と同様に広告費用で制御して、リクエスト送信goroutineを単純倍増
	// INFO: リクエスト数を制御するだけでなく、tipsの金額も増加させても良いかもしれない
	for userIdx := 0; userIdx < config.AdvertiseCost; userIdx++ {
		// 571~(571+len(Season2LivestreamReservationPatterns)) -> season1期間の配信を含まない、season2ReserveWorkerが登録する配信一覧
		// randomLivestreamIdStartAt := Season1GeneratedLivestreamCount + 1
		// randomLivestreamIdEndAt := Season1GeneratedLivestreamCount + 1 + len(scheduler.Season2LivestreamReservationPatterns)
		// go simulateRandomLivestreamViewer(ctx, webappIPAddress, loginUsers[userIdx+1], randomLivestreamIdStartAt, randomLivestreamIdEndAt, "Season2")
	}

	<-ctx.Done()
	log.Println("season2 workers has finished.")
}<|MERGE_RESOLUTION|>--- conflicted
+++ resolved
@@ -44,16 +44,11 @@
 	}
 
 	season2ReserveWorker, err := worker.NewWorker(func(ctx context.Context, i int) {
-<<<<<<< HEAD
 		reservation, err := scheduler.Phase2ReservationScheduler.GetHotShortReservation()
 		if err != nil {
 
 		}
 		client := userIDToClient[reservation.UserId]
-=======
-		reservePattern := scheduler.Season2LivestreamReservationPatterns[i]
-		client := userIdToClient[reservePattern.UserId]
->>>>>>> 7bf28a25
 
 		reserveRequest := isupipe.ReserveLivestreamRequest{
 			Title:       reservation.Title,
